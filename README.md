--- conflicted
+++ resolved
@@ -55,7 +55,6 @@
 ### Windows
 
 Install python 3 if needed: https://www.python.org/downloads/windows/
-<<<<<<< HEAD
 
 Install this project requirements:
 ```
@@ -63,15 +62,6 @@
 ```
 
 
-=======
-
-Install this project requirements:
-```
-pip3 install -r requirements.txt
-```
-
-
->>>>>>> 6423283f
 ## Running
 
 Execute from a command line at your Quake root folder.
