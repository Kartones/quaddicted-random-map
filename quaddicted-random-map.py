import json
import os
import platform
import random
import subprocess
import sys
import zipfile
from datetime import datetime, timedelta
from os.path import abspath, dirname, join
from typing import Any, Dict, List

import requests
from bs4 import BeautifulSoup


<<<<<<< HEAD
=======
class Configuration:

    DEFAULT_ENGINE_BINARY = "vkquake"
    QUAKE_MAPS_PATH = join("id1", "maps")
    COMMAND_LINE_ARGS = "-nojoy +skill 3"
    """
    Formats that are always or often relevant:
    .bsp (maps themselves)
    .lit (map lighting files, for modern engines)
    .pak (while sometimes maps come inside, gfx and the like also can come packed)
    .wad (guess some engines can read old doom-like wad files)
    .txt (authors, instructions, etc., although often will get overriden)
    .tga (textures inside subfolders)
    .lmp (no idea)
    .ogg (music)
    .mdl (3D models)
    .wav (sounds)
    """
    FILE_IGNORE_LIST = [
        ".map",
        ".dmm",
        ".bmp",
        ".gif",
        ".cfg",
        ".bat",
        ".htm",
        ".html",
        ".jpg",
        ".png",
        ".exe",
        ".diz",
        ".dat",
    ]

    def __init__(self) -> None:
        self.engine_binary = self.DEFAULT_ENGINE_BINARY
        # by default, where this python file resides
        self.execution_path = dirname(abspath(__file__))

    @classmethod
    def check_quake_folder(cls) -> None:
        if not os.path.exists(cls.QUAKE_MAPS_PATH):
            print("> ERROR can't find Quake maps folder ('{}')".format(cls.QUAKE_MAPS_PATH))
            exit(1)

    def set_engine_binary(self, engine_binary: str) -> None:
        self.engine_binary = engine_binary.lower()

    def set_execution_path(self, execution_path: str) -> None:
        self.execution_path = execution_path

    @property
    def command_line_binary_and_args(self) -> List[str]:
        return [self._engine_binary_arg] + self.COMMAND_LINE_ARGS.split(" ")

    @property
    def _engine_binary_arg(self) -> str:
        formatted_binary = self.engine_binary

        operating_system_string = platform.system().lower()
        if any(["windows" in operating_system_string, "cygwin" in operating_system_string]):
            if not self.engine_binary.endswith(".exe"):
                formatted_binary = "{}.exe".format(self.engine_binary)

        return join(self.execution_path, formatted_binary)


>>>>>>> 6423283f
class Database:

    DATABASE_URL = "https://www.quaddicted.com/reviews/quaddicted_database.xml"
    # db files stored in the same execution folder
    DATABASE_FILE = "database.xml"
    LOCAL_CACHE_FILE = "database_cache.json"
    MAP_ZIP_URL = "https://www.quaddicted.com/filebase/{id}.zip"
    SCREENSHOT_URL = "https://www.quaddicted.com/reviews/screenshots/{id}.jpg"

    def __init__(self, config: "Configuration") -> None:
        self.config = config
        self.loaded_maps = []  # type: List[Any]
        self.cache = {}  # type: Dict

    @classmethod
    def update(cls) -> None:
<<<<<<< HEAD
        # Updates only once each 24h
        one_day_timedelta = timedelta(days=1)

        stale = True
        if os.path.exists(cls.DATABASE_FILE):
            db_file_statinfo = os.stat(cls.DATABASE_FILE)
            modification_datetime = datetime.fromtimestamp(db_file_statinfo.st_mtime)
            stale = datetime.now() > modification_datetime + one_day_timedelta

        if stale:
=======
        if cls._is_db_stale():
>>>>>>> 6423283f
            print("> Updating Maps database from https://www.quaddicted.com ...")
            request = requests.get(cls.DATABASE_URL)
            if request.status_code != 200:
                print("> ERROR updating database file from {}".format(cls.DATABASE_URL))
                exit(1)

            with open(cls.DATABASE_FILE, "w") as db_file_handle:
<<<<<<< HEAD
=======
                # anything not UTF-8 (at descriptions often), just ignore (fails with Windows otherwise)
>>>>>>> 6423283f
                db_file_handle.write(request.text.encode("cp1252", errors="ignore").decode("UTF-8", errors="ignore"))

    def load_maps(self, do_shuffle: bool = True) -> None:
        def outmost_file_tags(element: Any) -> bool:
            return element.name == "file" and element.has_attr("id") and element.has_attr("type")

        with open(self.DATABASE_FILE, encoding="utf-8") as db_file_handle:
            xml_contents = db_file_handle.read()
        soup = BeautifulSoup(xml_contents, "xml")
        items = soup.files.findAll(outmost_file_tags)

        if do_shuffle:
            random.shuffle(items)
        self.loaded_maps = items

        self._load_cache()

    # Optional parameter allows to choose an specific index (with non-shuffling, allows deterministic selection)
    def choose_map(self, chosen_index: int = 0) -> Any:
        return self.loaded_maps.pop(chosen_index)

    def fetch_map(self, quake_map: Any, delete_zip: bool = False) -> str:
        map_id = quake_map["id"]

        map_zipfile = "{}.zip".format(os.path.join(self.config.QUAKE_MAPS_PATH, map_id))

        if quake_map["id"] in self.cache.keys():
            return self.cache["id"]

        map_url = self.MAP_ZIP_URL.format(id=map_id)
        request = requests.get(map_url)
        if request.status_code != 200:
            print("> ERROR fetching map from {}".format(map_url))
            exit(1)
        with open(map_zipfile, "wb") as map_file_handle:
            map_file_handle.write(request.content)

        zip_files = self._extract_zip_files(map_zipfile)

        chosen_map_file = self._find_suitable_map(zip_files)
        self._update_cache(map_id, chosen_map_file)

        return chosen_map_file

    @classmethod
    def screenshot_url(cls, quake_map: Any) -> str:
        return cls.SCREENSHOT_URL.format(id=quake_map["id"])

    def _extract_zip_files(self, map_zipfile: str) -> List[str]:
        zip_files = []
        if zipfile.is_zipfile(map_zipfile):
            with zipfile.ZipFile(map_zipfile, "r") as zip_handle:
                zip_files = zip_handle.namelist()
                zip_files = self._filter_unwanted_zip_files(zip_files)
                if self._contains_any_map(zip_files):
                    zip_handle.extractall(path=self.config.QUAKE_MAPS_PATH, members=zip_files)

        os.remove(map_zipfile)
        self._lowercase_files()

        return zip_files

    @classmethod
    def _is_db_stale(cls) -> bool:
        # Updates only once each 24h
        one_day_timedelta = timedelta(days=1)

        stale = True
        if os.path.exists(cls.DATABASE_FILE):
            db_file_statinfo = os.stat(cls.DATABASE_FILE)
            modification_datetime = datetime.fromtimestamp(db_file_statinfo.st_mtime)
            stale = datetime.now() > modification_datetime + one_day_timedelta

        return stale

    def _filter_unwanted_zip_files(self, original_file_list: List[str]) -> List[str]:
        return [
            filename
            for filename in original_file_list
<<<<<<< HEAD
            if filename[filename.rfind(".") :] not in self.config.FILE_IGNORE_LIST
=======
            if filename.lower()[filename.rfind(".") :] not in self.config.FILE_IGNORE_LIST
>>>>>>> 6423283f
        ]

    @classmethod
    def _contains_any_map(cls, map_filenames: List[str]) -> bool:
        return len([filename for filename in map_filenames if filename.lower().endswith(".bsp")]) > 0

    @classmethod
    def _find_suitable_map(cls, map_filenames: List[str]) -> str:
<<<<<<< HEAD
        # Doesn't works at least for now with maps on subfolders
=======
        # Doesn't works (at least for now) with maps on subfolders
>>>>>>> 6423283f
        map_files = [
            filename.lower()
            for filename in map_filenames
            if filename.lower().endswith(".bsp") and os.pathsep not in filename
        ]

        if not cls._contains_any_map(map_files):
            return ""

        start_map_candidates = [filename for filename in map_files if "start" in filename.lower()]
        if start_map_candidates:
            return start_map_candidates[0]
        else:
            return map_files[0]

    def _load_cache(self) -> None:
        if not os.path.exists(self.LOCAL_CACHE_FILE):
            return

        with open(self.LOCAL_CACHE_FILE, "r") as cache_file_handle:
            self.cache = json.load(cache_file_handle)

    def _update_cache(self, key: str, value: str) -> None:
        self.cache[key] = value

        with open(self.LOCAL_CACHE_FILE, "w") as cache_file_handle:
            json.dump(self.cache, cache_file_handle, indent=None)

    def _lowercase_files(self) -> None:
        for filename in os.listdir(self.config.QUAKE_MAPS_PATH):
            file_with_path = os.path.join(self.config.QUAKE_MAPS_PATH, filename)
            os.rename(file_with_path, file_with_path.lower())


<<<<<<< HEAD
class Configuration:

    DEFAULT_ENGINE_BINARY = "vkquake"
    QUAKE_MAPS_PATH = join("id1", "maps")
    COMMAND_LINE_ARGS = "-nojoy +skill 3"
    FILE_IGNORE_LIST = [
        ".map",
        ".dmm",
        ".bmp",
        ".gif",
        ".cfg",
        ".bat",
        ".html",
        ".jpg",
        ".diz",
    ]

    def __init__(self) -> None:
        self.engine_binary = self.DEFAULT_ENGINE_BINARY
        # by default, where this python file resides
        self.execution_path = dirname(abspath(__file__))

    @classmethod
    def check_quake_folder(cls) -> None:
        if not os.path.exists(cls.QUAKE_MAPS_PATH):
            print("> ERROR can't find Quake maps folder ('{}')".format(cls.QUAKE_MAPS_PATH))
            exit(1)

    def set_engine_binary(self, engine_binary: str) -> None:
        self.engine_binary = engine_binary.lower()

    def set_execution_path(self, execution_path: str) -> None:
        self.execution_path = execution_path

    @property
    def command_line_binary_and_args(self) -> List[str]:
        return [self._engine_binary_arg] + self.COMMAND_LINE_ARGS.split(" ")

    @property
    def _engine_binary_arg(self) -> str:
        formatted_binary = self.engine_binary

        operating_system_string = platform.system().lower()
        if any(["windows" in operating_system_string, "cygwin" in operating_system_string]):
            if not self.engine_binary.endswith(".exe"):
                formatted_binary = "{}.exe".format(self.engine_binary)

        return join(self.execution_path, formatted_binary)
=======
if __name__ == "__main__":

    def check_args(argv: List[str], index: int, config: Configuration):
        if len(argv) < index + 1:
            return
>>>>>>> 6423283f

        if argv[index] == "--engine":
            config.set_engine_binary(argv[index + 1])
        elif argv[index] == "--path":
            config.set_execution_path(argv[index + 1])

<<<<<<< HEAD
if __name__ == "__main__":

    def check_args(argv: List[str], index: int, config: Configuration):
        if len(argv) < index + 1:
            return

        if argv[index] == "--engine":
            config.set_engine_binary(argv[index + 1])
        elif argv[index] == "--path":
            config.set_execution_path(argv[index + 1])

=======
>>>>>>> 6423283f
    config = Configuration()

    config.check_quake_folder()

    # 0: script name
    # 1 & 2: one param and value
    check_args(sys.argv, 1, config)
    # 3 & 4: another param and value
    check_args(sys.argv, 3, config)

    db = Database(config=config)

    print(
        """
  Quaddicted.com Random Map

     .::-           .::.
   .::                 ::.
  :6.                    ::
 :6                       6:
-6:                       :6-
:6.                        66
66-                       .66
66:                       :66
:66:       -:::::-       :66:
 :66:       .666-       :66:
  :666:.     666     .:666:
   .:6666:...666.-::66666:
     .:6666666666666666:
        .-:6666666::-
             666
             666
             666
             :6:
              6.
              :
    """
    )

    db.update()
    # Sample deactivation of random map:
    # db.load_maps(do_shuffle=False)
    # chosen_map = db.choose_map(chosen_index=200)
    db.load_maps()

    map_filename = ""
    while not map_filename:
        chosen_map = db.choose_map()
        print("> Checking map '{}'...".format(chosen_map.find("title").text))
        map_filename = db.fetch_map(chosen_map)

    print("")
    print("Map name:   ", chosen_map.find("title").text)
    print("Screenshot: ", db.screenshot_url(chosen_map))
    print("Description: {}\n".format(chosen_map.find("description").text))

    input("\n-=[ Press Enter to start Quake with map '{}' ]=-".format(map_filename))

    subprocess.run(config.command_line_binary_and_args + ["+map", map_filename])<|MERGE_RESOLUTION|>--- conflicted
+++ resolved
@@ -13,8 +13,6 @@
 from bs4 import BeautifulSoup
 
 
-<<<<<<< HEAD
-=======
 class Configuration:
 
     DEFAULT_ENGINE_BINARY = "vkquake"
@@ -82,7 +80,6 @@
         return join(self.execution_path, formatted_binary)
 
 
->>>>>>> 6423283f
 class Database:
 
     DATABASE_URL = "https://www.quaddicted.com/reviews/quaddicted_database.xml"
@@ -99,20 +96,7 @@
 
     @classmethod
     def update(cls) -> None:
-<<<<<<< HEAD
-        # Updates only once each 24h
-        one_day_timedelta = timedelta(days=1)
-
-        stale = True
-        if os.path.exists(cls.DATABASE_FILE):
-            db_file_statinfo = os.stat(cls.DATABASE_FILE)
-            modification_datetime = datetime.fromtimestamp(db_file_statinfo.st_mtime)
-            stale = datetime.now() > modification_datetime + one_day_timedelta
-
-        if stale:
-=======
         if cls._is_db_stale():
->>>>>>> 6423283f
             print("> Updating Maps database from https://www.quaddicted.com ...")
             request = requests.get(cls.DATABASE_URL)
             if request.status_code != 200:
@@ -120,10 +104,7 @@
                 exit(1)
 
             with open(cls.DATABASE_FILE, "w") as db_file_handle:
-<<<<<<< HEAD
-=======
                 # anything not UTF-8 (at descriptions often), just ignore (fails with Windows otherwise)
->>>>>>> 6423283f
                 db_file_handle.write(request.text.encode("cp1252", errors="ignore").decode("UTF-8", errors="ignore"))
 
     def load_maps(self, do_shuffle: bool = True) -> None:
@@ -203,11 +184,7 @@
         return [
             filename
             for filename in original_file_list
-<<<<<<< HEAD
-            if filename[filename.rfind(".") :] not in self.config.FILE_IGNORE_LIST
-=======
             if filename.lower()[filename.rfind(".") :] not in self.config.FILE_IGNORE_LIST
->>>>>>> 6423283f
         ]
 
     @classmethod
@@ -216,11 +193,7 @@
 
     @classmethod
     def _find_suitable_map(cls, map_filenames: List[str]) -> str:
-<<<<<<< HEAD
-        # Doesn't works at least for now with maps on subfolders
-=======
         # Doesn't works (at least for now) with maps on subfolders
->>>>>>> 6423283f
         map_files = [
             filename.lower()
             for filename in map_filenames
@@ -255,82 +228,17 @@
             os.rename(file_with_path, file_with_path.lower())
 
 
-<<<<<<< HEAD
-class Configuration:
-
-    DEFAULT_ENGINE_BINARY = "vkquake"
-    QUAKE_MAPS_PATH = join("id1", "maps")
-    COMMAND_LINE_ARGS = "-nojoy +skill 3"
-    FILE_IGNORE_LIST = [
-        ".map",
-        ".dmm",
-        ".bmp",
-        ".gif",
-        ".cfg",
-        ".bat",
-        ".html",
-        ".jpg",
-        ".diz",
-    ]
-
-    def __init__(self) -> None:
-        self.engine_binary = self.DEFAULT_ENGINE_BINARY
-        # by default, where this python file resides
-        self.execution_path = dirname(abspath(__file__))
-
-    @classmethod
-    def check_quake_folder(cls) -> None:
-        if not os.path.exists(cls.QUAKE_MAPS_PATH):
-            print("> ERROR can't find Quake maps folder ('{}')".format(cls.QUAKE_MAPS_PATH))
-            exit(1)
-
-    def set_engine_binary(self, engine_binary: str) -> None:
-        self.engine_binary = engine_binary.lower()
-
-    def set_execution_path(self, execution_path: str) -> None:
-        self.execution_path = execution_path
-
-    @property
-    def command_line_binary_and_args(self) -> List[str]:
-        return [self._engine_binary_arg] + self.COMMAND_LINE_ARGS.split(" ")
-
-    @property
-    def _engine_binary_arg(self) -> str:
-        formatted_binary = self.engine_binary
-
-        operating_system_string = platform.system().lower()
-        if any(["windows" in operating_system_string, "cygwin" in operating_system_string]):
-            if not self.engine_binary.endswith(".exe"):
-                formatted_binary = "{}.exe".format(self.engine_binary)
-
-        return join(self.execution_path, formatted_binary)
-=======
 if __name__ == "__main__":
 
     def check_args(argv: List[str], index: int, config: Configuration):
         if len(argv) < index + 1:
             return
->>>>>>> 6423283f
 
         if argv[index] == "--engine":
             config.set_engine_binary(argv[index + 1])
         elif argv[index] == "--path":
             config.set_execution_path(argv[index + 1])
 
-<<<<<<< HEAD
-if __name__ == "__main__":
-
-    def check_args(argv: List[str], index: int, config: Configuration):
-        if len(argv) < index + 1:
-            return
-
-        if argv[index] == "--engine":
-            config.set_engine_binary(argv[index + 1])
-        elif argv[index] == "--path":
-            config.set_execution_path(argv[index + 1])
-
-=======
->>>>>>> 6423283f
     config = Configuration()
 
     config.check_quake_folder()
